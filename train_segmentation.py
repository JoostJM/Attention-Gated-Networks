import numpy as np
import torch
from torch.utils.data import DataLoader
from tqdm import tqdm

import gc
import os
import logging
from functools import reduce
import operator as op

from dataio.loader import get_dataset, get_dataset_path
from dataio.transformation import get_dataset_transformation
from utils.util import json_file_to_pyobj
from utils.visualiser import Visualiser
from utils.error_logger import ErrorLogger
from utils import _configure_logging

from models import get_model


def train(arguments):

    # Parse input arguments
    json_filename = arguments.config
    network_debug = arguments.debug

    # Load options
    json_opts = json_file_to_pyobj(json_filename)
    train_opts = json_opts.training

    # Architecture type
    arch_type = train_opts.arch_type

    experiment = json_opts.model.experiment_name

    # Set up Logging
    if not os.path.isdir(json_opts.model.checkpoints_dir):
        os.makedirs(json_opts.model.checkpoints_dir)
    log_file = os.path.join(json_opts.model.checkpoints_dir, experiment + '.log')
    _configure_logging(logging.INFO, arguments.slack, log_file)
    logger = logging.getLogger()
    slack_logger = logging.getLogger('slack')

    # Try to enable cudnn benchmark if cuda will be used
    try:
        if json_opts.model.gpu_ids is not None and len(json_opts.model.gpu_ids) > 0:
            torch.backends.cudnn.enabled = True
            torch.backends.cudnn.benchmark = True
            logger.info('CuDNN benchmark enabled')
    except Exception:
        logger.warning('Failed to enable CuDNN benchmark', exc_info=True)

    # Setup Dataset and Augmentation
    ds_class = get_dataset(arch_type)
    ds_path  = get_dataset_path(arch_type, json_opts.data_path)
    ds_transform = get_dataset_transformation(arch_type, opts=json_opts.augmentation)

    # Setup the NN Model
    model = get_model(json_opts.model)
    if network_debug:
        augmentation_opts = getattr(json_opts.augmentation, arch_type)
        input_size = (train_opts.batchSize, json_opts.model.input_nc, *augmentation_opts.patch_size)
        logger.info('# of pars: %s', model.get_number_parameters())
        logger.info('fp time: {0:.3f} sec\tbp time: {1:.3f} sec per sample'.format(*model.get_fp_bp_time(size=input_size)))
        logger.info('Max_memory used: {0:.3f}'.format(torch.cuda.max_memory_allocated()))
        exit()

    # Setup Data Loader
    train_dataset = ds_class(ds_path, split='train',      transform=ds_transform['train'], preload_data=train_opts.preloadData)
    valid_dataset = ds_class(ds_path, split='validation', transform=ds_transform['valid'], preload_data=train_opts.preloadData)
    train_loader = DataLoader(dataset=train_dataset, num_workers=4, batch_size=train_opts.batchSize, shuffle=True)
    valid_loader = DataLoader(dataset=valid_dataset, num_workers=4, batch_size=train_opts.batchSize, shuffle=False)

    # Visualisation Parameters
    visualizer = Visualiser(json_opts.visualisation, save_dir=model.save_dir)
    error_logger = ErrorLogger()

    # Training Function
    model.set_scheduler(train_opts)
    slack_logger.info('Starting training for experiment %s', json_opts.model.experiment_name)
    try:
<<<<<<< HEAD
        assert model.which_epoch <= train_opts.n_epochs, \
            'Model training already at designated number of epochs (%i)' % train_opts.n_epochs
        for epoch in range(model.which_epoch, train_opts.n_epochs):
=======
        for epoch in range(model.which_epoch + 1, train_opts.n_epochs + 1):
>>>>>>> abb82b9e
            logger.info('(epoch: %d, total # iters: %d)' % (epoch, len(train_loader)))
            #map_memory(epoch, json_opts)

            # Training Iterations
            for epoch_iter, (images, labels) in tqdm(enumerate(train_loader, 1), total=len(train_loader)):
                # Make a training update
                model.set_input(images, labels)
                model.optimize_parameters()
                #model.optimize_parameters_accumulate_grd(epoch_iter)

                # Error visualisation
                errors = model.get_current_errors()
                error_logger.update(errors, split='train')
                del images
                del labels

            # Validation Iterations
            for epoch_iter, (images, labels) in tqdm(enumerate(valid_loader, 1), total=len(valid_loader)):

                # Make a forward pass with the model
                model.set_input(images, labels)
                model.validate()

                # Error visualisation
                errors = model.get_current_errors()
                stats = model.get_segmentation_stats()
                error_logger.update({**errors, **stats}, split='validation')

                # Visualise predictions
                visuals = model.get_current_visuals()
                visualizer.display_current_results(visuals, epoch=epoch, save_result=False)
                del images
                del labels

            # Update the plots
            for split in error_logger.variables.keys():
                visualizer.plot_current_errors(epoch, error_logger.get_errors(split), split_name=split)
                visualizer.print_current_errors(epoch, error_logger.get_errors(split), split_name=split)

            # Save the model parameters
            if epoch % train_opts.save_epoch_freq == 0:
                slack_logger.info('(Experiment %s) Saving model at epoch %04d, loss:%s',
                                  json_opts.model.experiment_name, epoch, _get_loss_msg(error_logger))

                model.save(epoch)

            error_logger.reset()

            # Update the model learning rate
            model.update_learning_rate()

            if model.use_cuda:
                torch.cuda.empty_cache()

        # Store the final model
        slack_logger.info('(Experiment %s) Training finished! Saving model...',
                          json_opts.model.experiment_name)
        model.save(epoch)

        if arguments.eval:
            import eval_segmentation
            eval_segmentation.eval(model, json_opts)
    except Exception:
        slack_logger.critical('(Experiment %s) Oh No! Training failed!!', json_opts.model.experiment_name, exc_info=True)


def _get_loss_msg(error_logger):
    loss_msg = ''
    for split in error_logger.variables.keys():
        loss_msg += '\n\t (split %s)' % split
        for k, v in error_logger.get_errors(split).items():
            if np.isscalar(v):
                loss_msg += '%s: %.3f ' % (k, v)
    return loss_msg


def map_memory(epoch, json_opts):
    with open(os.path.join(json_opts.model.checkpoints_dir, 'gc_epoch_%i.txt' % epoch), mode='w') as file_fs:
        total = 0
        for obj in gc.get_objects():
            try:
                if torch.is_tensor(obj):
                    t = obj
                elif hasattr(obj, 'data') and torch.is_tensor(obj.data):
                    t = obj
                else:
                    t = None

                if t is not None and t.is_cuda:
                    obj_size = reduce(op.mul, obj.size()) if len(obj.size()) > 0 else 0
                    total += obj_size
                    file_fs.write("%s\t%s\t%s\n" % (obj_size, type(obj), obj.size()))
            except Exception:
                pass
        file_fs.write('total: %s\n' % total)
        print('total: %s' % total)
        print(torch.cuda.memory_allocated())


if __name__ == '__main__':
    import argparse

    parser = argparse.ArgumentParser(description='CNN Seg Training Function')

    parser.add_argument('-c', '--config',  help='training config file', required=True)
    parser.add_argument('-d', '--debug',   help='returns number of parameters and bp/fp runtime', action='store_true')
    parser.add_argument('-s', '--slack',   help='enables logging to Slack Messenger', action='store_true')
    parser.add_argument('-e', '--eval',    help='enables creating evaluation of the final model', action='store_true')

    args = parser.parse_args()

    train(args)<|MERGE_RESOLUTION|>--- conflicted
+++ resolved
@@ -80,13 +80,9 @@
     model.set_scheduler(train_opts)
     slack_logger.info('Starting training for experiment %s', json_opts.model.experiment_name)
     try:
-<<<<<<< HEAD
-        assert model.which_epoch <= train_opts.n_epochs, \
+        assert model.which_epoch < train_opts.n_epochs, \
             'Model training already at designated number of epochs (%i)' % train_opts.n_epochs
-        for epoch in range(model.which_epoch, train_opts.n_epochs):
-=======
         for epoch in range(model.which_epoch + 1, train_opts.n_epochs + 1):
->>>>>>> abb82b9e
             logger.info('(epoch: %d, total # iters: %d)' % (epoch, len(train_loader)))
             #map_memory(epoch, json_opts)
 
